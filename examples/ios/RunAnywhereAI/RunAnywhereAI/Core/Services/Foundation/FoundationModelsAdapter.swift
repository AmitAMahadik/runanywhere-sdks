--- conflicted
+++ resolved
@@ -2,17 +2,6 @@
 import RunAnywhereSDK
 import OSLog
 
-<<<<<<< HEAD
-/// Sample adapter for Apple Foundation Models framework
-/// This is a demonstration adapter showing the interface
-public class FoundationModelsAdapter: UnifiedFrameworkAdapter {
-    public let framework: LLMFramework = .foundationModels
-
-    public let supportedModalities: Set<FrameworkModality> = [.textToText]
-
-    public let supportedFormats: [ModelFormat] = [.mlmodel, .mlpackage]
-
-=======
 // Import FoundationModels with conditional compilation
 #if canImport(FoundationModels)
 import FoundationModels
@@ -21,31 +10,33 @@
 /// Adapter for Apple's native Foundation Models framework (iOS 26.0+)
 /// Uses Apple's built-in language models without requiring external model files
 @available(iOS 26.0, *)
-public class FoundationModelsAdapter: FrameworkAdapter {
+public class FoundationModelsAdapter: UnifiedFrameworkAdapter {
     public var framework: LLMFramework { .foundationModels }
-    
+    public let supportedModalities: Set<FrameworkModality> = [.textToText]
     public var supportedFormats: [ModelFormat] {
         // Foundation Models doesn't use file formats - it's built-in
         [.mlmodel, .mlpackage]
     }
-    
->>>>>>> 8e08f84e
+
     private var hardwareConfig: HardwareConfiguration?
     private let logger = Logger(subsystem: "com.runanywhere.RunAnywhereAI", category: "FoundationModels")
-    
+
     public init() {}
-    
+
     public func canHandle(model: ModelInfo) -> Bool {
         // Foundation Models doesn't need external model files
         // It can handle any request as it uses Apple's built-in models
         guard #available(iOS 26.0, *) else { return false }
-        
+
         // Check if the model name indicates it's for Foundation Models
-        return model.name.lowercased().contains("foundation") || 
+        return model.name.lowercased().contains("foundation") ||
                model.name.lowercased().contains("apple") ||
                model.id == "foundation-models-default"
     }
-<<<<<<< HEAD
+
+    public func createService() -> LLMService {
+        return FoundationModelsService(hardwareConfig: hardwareConfig)
+    }
 
     public func createService(for modality: FrameworkModality) -> Any? {
         guard modality == .textToText else { return nil }
@@ -54,41 +45,33 @@
 
     public func loadModel(_ model: ModelInfo, for modality: FrameworkModality) async throws -> Any {
         guard modality == .textToText else {
-            throw SDKError.unsupportedModality(modality.rawValue)
-        }
-        guard let localPath = model.localPath else {
-            throw FrameworkError(
-                framework: framework,
-                underlying: LLMServiceError.modelNotLoaded,
-                context: "Foundation model not available"
-            )
-        }
-
-=======
-    
-    public func createService() -> LLMService {
-        return FoundationModelsService(hardwareConfig: hardwareConfig)
-    }
-    
+            throw LLMServiceError.modelNotLoaded
+        }
+        // Foundation Models doesn't need to load external models
+        // It uses Apple's built-in models
+        let service = FoundationModelsService(hardwareConfig: hardwareConfig)
+        try await service.initialize(modelPath: "built-in")
+        return service
+    }
+
     public func loadModel(_ model: ModelInfo) async throws -> LLMService {
         // Foundation Models doesn't need to load external models
         // It uses Apple's built-in models
->>>>>>> 8e08f84e
         let service = FoundationModelsService(hardwareConfig: hardwareConfig)
         try await service.initialize(modelPath: "built-in")
         return service
     }
-    
+
     public func configure(with hardware: HardwareConfiguration) async {
         self.hardwareConfig = hardware
     }
-    
+
     public func estimateMemoryUsage(for model: ModelInfo) -> Int64 {
         // Foundation Models memory is managed by the system
         // Estimate based on typical usage
         return 500_000_000 // 500MB typical for system models
     }
-    
+
     public func optimalConfiguration(for model: ModelInfo) -> HardwareConfiguration {
         return HardwareConfiguration(
             primaryAccelerator: .neuralEngine,
@@ -108,42 +91,42 @@
     private var _modelInfo: LoadedModelInfo?
     private var _isReady = false
     private let logger = Logger(subsystem: "com.runanywhere.RunAnywhereAI", category: "FoundationModels")
-    
+
     #if canImport(FoundationModels)
     // The actual FoundationModels types
     private var languageModel: SystemLanguageModel?
     private var session: LanguageModelSession?
     #endif
-    
+
     var isReady: Bool { _isReady }
     var modelInfo: LoadedModelInfo? { _modelInfo }
-    
+
     init(hardwareConfig: HardwareConfiguration?) {
         self.hardwareConfig = hardwareConfig
     }
-    
+
     func initialize(modelPath: String) async throws {
         logger.info("Initializing Apple Foundation Models (iOS 26+)")
-        
+
         #if canImport(FoundationModels)
         guard #available(iOS 26.0, *) else {
             logger.error("iOS 26.0+ not available")
             throw LLMServiceError.modelNotLoaded
         }
-        
+
         logger.info("FoundationModels framework is available, proceeding with initialization")
-        
+
         do {
             // Create the system language model using the default property
             logger.info("Getting SystemLanguageModel.default...")
             languageModel = SystemLanguageModel.default
             logger.info("SystemLanguageModel.default obtained successfully")
-            
+
             // Check availability status
             switch languageModel?.availability {
             case .available:
                 logger.info("Foundation Models is available")
-                
+
                 // Create session with instructions as per Apple documentation
                 logger.info("Creating LanguageModelSession with instructions...")
                 let instructions = """
@@ -153,7 +136,7 @@
                 """
                 session = LanguageModelSession(instructions: instructions)
                 logger.info("LanguageModelSession created successfully")
-                
+
             case .unavailable(.deviceNotEligible):
                 logger.error("Device not eligible for Apple Intelligence")
                 throw LLMServiceError.modelNotLoaded
@@ -170,7 +153,7 @@
                 logger.error("Could not determine model availability")
                 throw LLMServiceError.modelNotLoaded
             }
-            
+
             _modelInfo = LoadedModelInfo(
                 id: "foundation-models-native",
                 name: "Apple Foundation Model",
@@ -192,33 +175,33 @@
         throw LLMServiceError.modelNotLoaded
         #endif
     }
-    
+
     func generate(prompt: String, options: RunAnywhereGenerationOptions) async throws -> String {
         guard isReady else {
             throw LLMServiceError.notInitialized
         }
-        
+
         logger.debug("Generating response for prompt: \(prompt.prefix(100))...")
-        
+
         #if canImport(FoundationModels)
         guard let session = session else {
             logger.error("Session not available - was initialization successful?")
             throw LLMServiceError.notInitialized
         }
-        
+
         do {
             // Check if session is responding to another request
             if session.isResponding {
                 logger.warning("Session is already responding to another request")
                 throw LLMServiceError.notInitialized
             }
-            
+
             // Create GenerationOptions for Foundation Models
-            let foundationOptions = GenerationOptions(temperature: Double(options.temperature))
-            
+            let foundationOptions = RunAnywhereGenerationOptions(temperature: Double(options.temperature))
+
             // Use respond(to:options:) method as per documentation
             let response = try await session.respond(to: prompt, options: foundationOptions)
-            
+
             logger.debug("Generated response successfully")
             return response.content
         } catch let error as LanguageModelSession.GenerationError {
@@ -241,7 +224,7 @@
         throw LLMServiceError.notInitialized
         #endif
     }
-    
+
     func streamGenerate(
         prompt: String,
         options: RunAnywhereGenerationOptions,
@@ -250,28 +233,28 @@
         guard isReady else {
             throw LLMServiceError.notInitialized
         }
-        
+
         logger.debug("Starting streaming generation for prompt: \(prompt.prefix(100))...")
-        
+
         #if canImport(FoundationModels)
         guard let session = session else {
             logger.error("Session not available for streaming")
             throw LLMServiceError.notInitialized
         }
-        
+
         do {
             // Check if session is responding to another request
             if session.isResponding {
                 logger.warning("Session is already responding to another request")
                 throw LLMServiceError.notInitialized
             }
-            
+
             // Create GenerationOptions for Foundation Models
-            let foundationOptions = GenerationOptions(temperature: Double(options.temperature))
-            
+            let foundationOptions = RunAnywhereGenerationOptions(temperature: Double(options.temperature))
+
             // Use native streaming with streamResponse(to:options:)
             let responseStream = session.streamResponse(to: prompt, options: foundationOptions)
-            
+
             // Stream tokens as they arrive
             var previousContent = ""
             for try await partialResponse in responseStream {
@@ -283,7 +266,7 @@
                     previousContent = partialResponse
                 }
             }
-            
+
             logger.debug("Streaming generation completed successfully")
         } catch let error as LanguageModelSession.GenerationError {
             logger.error("Foundation Models streaming error: \(error)")
@@ -305,20 +288,20 @@
         throw LLMServiceError.notInitialized
         #endif
     }
-    
+
     func cleanup() async {
         logger.info("Cleaning up Foundation Models")
-        
+
         #if canImport(FoundationModels)
         // Clean up the session
         session = nil
         languageModel = nil
         #endif
-        
+
         _isReady = false
         _modelInfo = nil
     }
-    
+
     func getModelMemoryUsage() async throws -> Int64 {
         return _modelInfo?.memoryUsage ?? 0
     }
