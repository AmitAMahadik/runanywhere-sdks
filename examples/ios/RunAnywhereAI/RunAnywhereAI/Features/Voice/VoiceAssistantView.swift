--- conflicted
+++ resolved
@@ -66,7 +66,6 @@
                     }
                     .padding(.horizontal, 20)
 
-<<<<<<< HEAD
                     Text("Experimental Feature")
                         .font(.caption2)
                         .foregroundColor(.orange)
@@ -77,24 +76,6 @@
                 }
                 .padding(.bottom, 15)
                 .transition(.opacity.combined(with: .move(edge: .top)))
-=======
-            // Transcript display
-            VStack(alignment: .leading, spacing: 10) {
-                Text("You:")
-                    .font(.headline)
-                    .foregroundColor(.secondary)
-                Text(viewModel.currentTranscript.isEmpty ? "Tap mic to speak..." : viewModel.currentTranscript)
-                    .font(.body)
-                    .frame(maxWidth: .infinity, alignment: .leading)
-                    .padding()
-                    #if os(iOS)
-                    .background(Color(.secondarySystemBackground))
-                    #else
-                    .background(Color(NSColor.controlBackgroundColor))
-                    #endif
-                    .cornerRadius(10)
-                    .frame(minHeight: 80)
->>>>>>> 4abe5713
             }
 
             // Main conversation area
@@ -214,6 +195,11 @@
                     .font(.caption2)
                     .foregroundColor(.secondary.opacity(0.7))
                     .multilineTextAlignment(.center)
+
+                Text("⚠️ This feature is under active development")
+                    .font(.caption2)
+                    .foregroundColor(.orange)
+                    .italic()
                     .padding(.horizontal, 40)
             }
             .padding(.bottom, 30)
@@ -222,12 +208,6 @@
         .sheet(isPresented: $showTranscriptionView) {
             TranscriptionView()
         }
-        .frame(maxWidth: .infinity, maxHeight: .infinity)
-        #if os(macOS)
-        .background(Color(NSColor.windowBackgroundColor))
-        #else
-        .background(Color(.systemBackground))
-        #endif
         .onAppear {
             Task {
                 await viewModel.initialize()
